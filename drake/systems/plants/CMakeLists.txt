# IMPORTANT NOTE!!
# matlab has it's own boost libraries.  DO NOT let any mex file depend
# on the system boost (directly nor indirectly), or you're asking for trouble.

if(CMAKE_CXX_COMPILER_ID STREQUAL "GNU" OR CMAKE_CXX_COMPILER_ID MATCHES "Clang")
  # TODO(#2372) These are warnings that we can't handle yet.
  set(CMAKE_CXX_FLAGS "${CMAKE_CXX_FLAGS} -Wno-sign-compare")
endif()

add_library_with_exports(LIB_NAME drakeXMLUtil SOURCE_FILES xmlUtil.cpp)
target_link_libraries(drakeXMLUtil drakeCommon tinyxml2 spruce)
pods_install_libraries(drakeXMLUtil)
drake_install_headers(xmlUtil.h)
pods_install_pkg_config_file(drake-xml-util
  LIBS -ldrakeXMLUtil -ldrakeCommmon -ltinyxml2 -lspruce
  REQUIRES
  VERSION 0.0.1)

add_library_with_exports(LIB_NAME drakeRBM SOURCE_FILES
  parser_sdf.cc
  parser_urdf.cc
  RigidBodyTree.cpp
  RigidBody.cpp
  RigidBodyTreeContact.cpp
  rigid_body_frame.cc)
target_link_libraries(drakeRBM drakeCollision drakeJoints drakeUtil drakeXMLUtil)
pods_install_libraries(drakeRBM)
drake_install_headers(
  ConstraintWrappers.h
  ForceTorqueMeasurement.h
  KinematicPath.h
  KinematicsCache.h
  material_map.h
  pose_map.h
  RigidBodyFrame.h
  RigidBody.h
  RigidBodyTree.h
  parser_urdf.h)

pods_install_pkg_config_file(drake-rbm
  LIBS -ldrakeRBM -ldrakeCollision -ldrakeJoints -ldrakeUtil -ldrakeXMLUtil
  REQUIRES
  VERSION 0.0.1)

<<<<<<< HEAD
drake_install_headers(
  BotVisualizer.h
  parser_sdf.h
  parser_urdf.h)

=======
>>>>>>> 0c8114ad
pods_find_pkg_config(gurobi)
pods_find_pkg_config(snopt_c)
add_subdirectory(shapes)
add_subdirectory(collision)
add_subdirectory(constraint)
add_subdirectory(joints)

if(MATLAB_FOUND)
  add_mex(rbmMexFunctions SHARED rigidBodyTreeMexFunctions.cpp)
  target_link_libraries(rbmMexFunctions drakeRBM drakeMexUtil)

  macro(add_rbm_mex)
    # TODO: use this again once I can assume everyone has CMAKE version >= 2.8.8
    # add_mex(${ARGV} ${ARGV}.cpp $<TARGET_OBJECTS:drakeUtil>)
    # target_link_libraries(${ARGV} drakeRBM)
    add_mex(${ARGV} ${ARGV}.cpp)
    target_link_libraries(${ARGV} rbmMexFunctions)
  endmacro()

  add_rbm_mex(constructModelmex)
  add_rbm_mex(collisionDetectmex)
  add_rbm_mex(smoothDistancePenaltymex)
  add_rbm_mex(collisionRaycastmex)
  add_rbm_mex(allCollisionsmex)
  add_rbm_mex(collidingPointsmex)
  add_rbm_mex(collidingPointsCheckOnlymex)
  add_rbm_mex(findKinematicPathmex)
  add_rbm_mex(geometricJacobianmex)
  add_rbm_mex(doKinematicsmex)
  add_rbm_mex(forwardKinmex)
  add_rbm_mex(forwardKinJacobianmex)
  add_rbm_mex(forwardKinPositionGradientmex)
  add_rbm_mex(centerOfMassmex)
  add_rbm_mex(centerOfMassJacobianmex)
  add_rbm_mex(centroidalMomentumMatrixmex)
  add_rbm_mex(massMatrixmex)
  add_rbm_mex(dynamicsBiasTermmex)
  add_rbm_mex(geometricJacobianDotTimesVmex)
  add_rbm_mex(centroidalMomentumMatrixDotTimesVmex)
  add_rbm_mex(centerOfMassJacobianDotTimesVmex)
  add_rbm_mex(forwardJacDotTimesVmex)
  add_rbm_mex(contactConstraintsmex)
  add_rbm_mex(surfaceTangentsmex)
  add_rbm_mex(jointLimitConstraintsmex)
  add_rbm_mex(positionConstraintsmex)
  add_rbm_mex(testFrameParsermex)
  add_rbm_mex(computeS1Trajmex)
  add_rbm_mex(createKinematicsCachemex)
  add_rbm_mex(createKinematicsCacheAutoDiffmex)
  add_rbm_mex(velocityToPositionDotMappingmex)
  add_rbm_mex(positionDotToVelocityMappingmex)
  add_rbm_mex(collisionDetectFromPointsmex)
  target_link_libraries(computeS1Trajmex drakeZMPUtil)

  if(gurobi_FOUND)
    add_definitions(-DPATHLCP_MEXFILE=\"${PROJECT_SOURCE_DIR}/thirdParty/path/lcppath.${MEX_EXT}\")
    add_mex(solveLCPmex solveLCPmex.cpp)
    target_link_libraries(solveLCPmex drakeRBM drakeMexUtil drakeQP)
  endif()
endif()

add_library_with_exports(LIB_NAME drakeIKoptions SOURCE_FILES IKoptions.cpp)
target_link_libraries(drakeIKoptions drakeRBM)

if(MATLAB_FOUND)
  macro(add_ikoptions_mex)
    add_mex(${ARGV} ${ARGV}.cpp)
    target_link_libraries(${ARGV} drakeRBM drakeMexUtil drakeIKoptions)
  endmacro()
  add_ikoptions_mex(IKoptionsmex)

  macro(add_constraint_mex)
    add_mex(${ARGV} ${ARGV}.cpp)
    target_link_libraries(${ARGV} drakeRBM drakeUtil drakeRigidBodyConstraint)
  endmacro()
endif()

set(drakeIK_SRC_FILES inverseKin.cpp inverseKinBackend.cpp
  inverseKinPointwise.cpp inverseKinTraj.cpp)
set(drakeIK_PODS_PKG)
if(gurobi_FOUND)
  set(drakeIK_SRC_FILES ${drakeIK_SRC_FILES} approximateIK.cpp)
  set(drakeIK_PODS_PKG ${drakeIK_PODS_PKG} gurobi)
endif()
if(snopt_c_FOUND)
  set(drakeIK_SRC_FILES ${drakeIK_SRC_FILES} inverseKinSnoptBackend.cpp)
  set(drakeIK_PODS_PKG ${drakeIK_PODS_PKG} snopt_c)
else()
  set(drakeIK_SRC_FILES ${drakeIK_SRC_FILES} inverseKinNoSnoptBackend.cpp)
endif()

if(drakeIK_SRC_FILES)
  add_library_with_exports(LIB_NAME drakeIK SOURCE_FILES ${drakeIK_SRC_FILES})
  pods_use_pkg_config_packages(drakeIK ${drakeIK_PODS_PKG})
  target_link_libraries(drakeIK drakeRBM drakeOptimization drakeRigidBodyConstraint drakeIKoptions)
  pods_install_libraries(drakeIK)
  pods_install_libraries(drakeIKoptions)
  drake_install_headers(RigidBodyIK.h IKoptions.h inverseKinBackend.h)
  pods_install_pkg_config_file(drake-ik
    LIBS -ldrakeIK -ldrakeRigidBodyConstraint -ldrakeIKoptions
    REQUIRES drake-rbm
    VERSION 0.0.1)
endif()

if(MATLAB_FOUND)
  if(gurobi_FOUND)
    add_mex(approximateIKmex approximateIKmex.cpp)
    target_link_libraries(approximateIKmex drakeIK drakeRBM drakeMexUtil drakeRigidBodyConstraint)
    pods_use_pkg_config_packages(approximateIKmex gurobi)
  endif()

  macro(add_ik_mex)
    add_mex(${ARGV} ${ARGV}.cpp)
    target_link_libraries(${ARGV} drakeIK drakeRBM drakeMexUtil drakeRigidBodyConstraint)
    # pods_use_pkg_config_packages(${ARGV} snopt_c)
  endmacro()

  if(snopt_c_FOUND)
    add_ik_mex(inverseKinmex)
    add_ik_mex(inverseKinPointwisemex)
    add_ik_mex(inverseKinTrajmex)
  endif()
endif()

add_library_with_exports(LIB_NAME drakeRBSystem SOURCE_FILES RigidBodySystem.cpp)
target_link_libraries(drakeRBSystem drakeRBM drakeOptimization drakeRigidBodyConstraint)

drake_install_headers(RigidBodySystem.h)
pods_install_libraries(drakeRBSystem)
pods_install_pkg_config_file(drake-rbsystem
  CFLAGS -I${CMAKE_INSTALL_PREFIX}/include
  LIBS -ldrakeRBSystem -ldrakeRBM -ldrakeOptimization -ldrakeRigidBodyConstraint
  VERSION 0.0.1)

if(lcm_FOUND)
  add_executable(rigidBodyLCMNode rigidBodyLCMNode.cpp)
  target_link_libraries(rigidBodyLCMNode drakeRBSystem drakeLCMSystem threads)
  pods_install_executables(rigidBodyLCMNode)
  drake_install_headers(BotVisualizer.h)
endif()

add_subdirectory(test)<|MERGE_RESOLUTION|>--- conflicted
+++ resolved
@@ -35,21 +35,14 @@
   RigidBodyFrame.h
   RigidBody.h
   RigidBodyTree.h
-  parser_urdf.h)
+  parser_urdf.h
+  parser_sdf.h)
 
 pods_install_pkg_config_file(drake-rbm
   LIBS -ldrakeRBM -ldrakeCollision -ldrakeJoints -ldrakeUtil -ldrakeXMLUtil
   REQUIRES
   VERSION 0.0.1)
 
-<<<<<<< HEAD
-drake_install_headers(
-  BotVisualizer.h
-  parser_sdf.h
-  parser_urdf.h)
-
-=======
->>>>>>> 0c8114ad
 pods_find_pkg_config(gurobi)
 pods_find_pkg_config(snopt_c)
 add_subdirectory(shapes)
