#include "RigidBodyManipulator.h"
#include <iostream>
#include <cstdlib>
#include <memory>

using namespace std;
using namespace Eigen;
int main()
{
  RigidBodyManipulator model("examples/Atlas/urdf/atlas_minimal_contact.urdf");

  int gradient_order = 1;
  int nq = model.num_positions;
  int nv = model.num_velocities;

  VectorXd q = VectorXd::Random(model.num_positions);
  VectorXd v = VectorXd::Random(model.num_velocities);
  KinematicsCache<double> cache = model.doKinematics(q, v, 1);

  auto points = Matrix<double, 3, Eigen::Dynamic>::Random(3, 5).eval();
  int body_or_frame_ind = 8;
  int base_or_frame_ind = 0;
  int rotation_type = 0;
  model.forwardJacDotTimesV(cache, points, body_or_frame_ind, base_or_frame_ind, rotation_type, gradient_order);

  auto M = model.massMatrix<double>(cache, gradient_order);
  cout << M.value() << endl << endl;

<<<<<<< HEAD
  unordered_map<RigidBody const *, GradientVar<double, TWIST_SIZE, 1> > f_ext;
=======
  eigen_aligned_unordered_map<RigidBody const *, GradientVar<double, TWIST_SIZE, 1> > f_ext;
>>>>>>> 2e5b3fb8
  GradientVar<double, TWIST_SIZE, 1> f_ext_r_foot(TWIST_SIZE, 1, nq + nv, gradient_order);
  f_ext_r_foot.value().setRandom();
  f_ext_r_foot.gradient().value().setRandom();
  f_ext.insert({model.findLink("r_foot").get(), f_ext_r_foot});

  GradientVar<double, Eigen::Dynamic, 1> vd(model.num_velocities, 1, nq + nv, gradient_order);
  vd.value().setRandom();
  if (vd.hasGradient())
    vd.gradient().value().setRandom();

  auto C = model.inverseDynamics(cache, f_ext, vd, gradient_order);
  cout << C.value() << endl << endl;
  return 0;
}<|MERGE_RESOLUTION|>--- conflicted
+++ resolved
@@ -26,11 +26,7 @@
   auto M = model.massMatrix<double>(cache, gradient_order);
   cout << M.value() << endl << endl;
 
-<<<<<<< HEAD
-  unordered_map<RigidBody const *, GradientVar<double, TWIST_SIZE, 1> > f_ext;
-=======
   eigen_aligned_unordered_map<RigidBody const *, GradientVar<double, TWIST_SIZE, 1> > f_ext;
->>>>>>> 2e5b3fb8
   GradientVar<double, TWIST_SIZE, 1> f_ext_r_foot(TWIST_SIZE, 1, nq + nv, gradient_order);
   f_ext_r_foot.value().setRandom();
   f_ext_r_foot.gradient().value().setRandom();
