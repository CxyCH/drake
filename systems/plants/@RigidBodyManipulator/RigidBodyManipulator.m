--- conflicted
+++ resolved
@@ -192,7 +192,7 @@
       % @param terrain a RigidBodyTerrain object
       
       if ~isempty(terrain)
-      typecheck(terrain,'RigidBodyTerrain');
+        typecheck(terrain,'RigidBodyTerrain');
       end
       obj = removeTerrainGeometries(obj);
       obj.terrain = terrain;
@@ -255,7 +255,7 @@
       end
       
     end
-    
+
     function n = getNumBodies(obj)
       % @ingroup Kinematic Tree
       n = length(obj.body);
@@ -278,8 +278,8 @@
       if numel(body_ind) > 1
         str = {obj.body(body_ind).linkname};
       else
-      str = obj.body(body_ind).linkname;
-    end
+        str = obj.body(body_ind).linkname;
+      end
     end
 
     function obj = setGravity(obj,grav)
@@ -695,13 +695,12 @@
       
       model = createMexPointer(model);
 
-<<<<<<< HEAD
       if (model.mex_model_ptr)
         % collisionDetect may require the mex version of the manipulator,
         % so it should go after createMexPointer
-        kinsol = doKinematics(model,zeros(model.num_positions,1));
-        phi = collisionDetect(model,kinsol);
+        phi = model.collisionDetect(zeros(model.getNumPositions,1));
         model.num_contact_pairs = length(phi);
+        
         if (model.num_contact_pairs>0)
           warning('Drake:RigidBodyManipulator:UnsupportedContactPoints','Contact is not supported by the dynamics methods of this class.  Consider using TimeSteppingRigidBodyManipulator or HybridPlanarRigidBodyManipulator');
         end
@@ -710,15 +709,6 @@
           warning('DrakeRigidBodyManipulator:UnsupportedContactPoints','You do not appear to have the RigidBodyManipulator mex classes compiled.  Contact will be disabled');
         end
         model.num_contact_pairs = 0;
-=======
-      % collisionDetect may require the mex version of the manipulator,
-      % so it should go after createMexPointer
-      phi = model.collisionDetect(zeros(model.getNumPositions,1));
-      model.num_contact_pairs = length(phi);
-      
-      if (model.num_contact_pairs>0)
-        warning('Drake:RigidBodyManipulator:UnsupportedContactPoints','Contact is not supported by the dynamics methods of this class.  Consider using TimeSteppingRigidBodyManipulator or HybridPlanarRigidBodyManipulator');
->>>>>>> edb6a128
       end
 %      H = manipulatorDynamics(model,zeros(model.num_q,1),zeros(model.num_q,1));
 %      if cond(H)>1e3
@@ -1052,7 +1042,7 @@
       end
       if any(body_indices==1)
         model = addTerrainGeometries(model);
-    end
+      end
       model.dirty = true;
     end
     
@@ -1088,7 +1078,7 @@
         lcmgl.glRotated(a(4)*180/pi,a(1),a(2),a(3));
       end
     end
-        
+
     function drawLCMGLClosestPoints(model,lcmgl,kinsol,varargin)
       if ~isstruct(kinsol)
         kinsol = model.doKinematics(kinsol);
